--- conflicted
+++ resolved
@@ -1,21 +1,13 @@
 "use client";
-<<<<<<< HEAD
 import { useCallback, useMemo } from "react";
 import { ActionInfo } from "@/hooks/useGamepad";
-=======
->>>>>>> 9f877e5e
 import { useGamepadContext } from "@/contexts/GamepadContext";
-import { ActionInfo } from "@/hooks/useGamepad";
-import { useCallback } from "react";
 import { Button } from "./ui/button";
 import { DualRangeSlider } from "./ui/dual-range-slider";
 import { Label } from "./ui/label";
 import { Progress } from "./ui/progress";
-<<<<<<< HEAD
 import { Slider } from "./ui/slider";
-=======
 import { Switch } from "./ui/switch";
->>>>>>> 9f877e5e
 
 export default function AxisConfigSlider({ action }: { action: ActionInfo }) {
   const { mappings, setAxisConfig, getRawAxisValue, getAxisValueForAction } =
